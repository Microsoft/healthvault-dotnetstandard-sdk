﻿// Copyright (c) Microsoft Corporation.  All rights reserved.
// MIT License
// Permission is hereby granted, free of charge, to any person obtaining a copy of this software and associated documentation files (the ""Software""), to deal in the Software without restriction, including without limitation the rights to use, copy, modify, merge, publish, distribute, sublicense, and/or sell copies of the Software, and to permit persons to whom the Software is furnished to do so, subject to the following conditions:
//
// The above copyright notice and this permission notice shall be included in all copies or substantial portions of the Software.
//
// THE SOFTWARE IS PROVIDED *AS IS*, WITHOUT WARRANTY OF ANY KIND, EXPRESS OR IMPLIED, INCLUDING BUT NOT LIMITED TO THE WARRANTIES OF MERCHANTABILITY, FITNESS FOR A PARTICULAR PURPOSE AND NONINFRINGEMENT. IN NO EVENT SHALL THE AUTHORS OR COPYRIGHT HOLDERS BE LIABLE FOR ANY CLAIM, DAMAGES OR OTHER LIABILITY, WHETHER IN AN ACTION OF CONTRACT, TORT OR OTHERWISE, ARISING FROM, OUT OF OR IN CONNECTION WITH THE SOFTWARE OR THE USE OR OTHER DEALINGS IN THE SOFTWARE.

using System;
using System.Collections.Generic;
using System.IO;
using System.Net.Http;
using System.Net.Http.Headers;
using System.Text;
using System.Threading;
using System.Threading.Tasks;
using Microsoft.HealthVault.Clients;
using Microsoft.HealthVault.Configuration;
using Microsoft.HealthVault.Connection;
using Microsoft.HealthVault.Exceptions;
using Microsoft.HealthVault.Extensions;
using Microsoft.HealthVault.Transport;
using Newtonsoft.Json;
using Newtonsoft.Json.Linq;

namespace Microsoft.HealthVault.Rest
{
    internal sealed class HealthVaultRestClient : IHealthVaultRestClient
    {
        private readonly HealthVaultConfiguration _configuration;
        private readonly IConnectionInternal _connection;
        private readonly IHealthWebRequestClient _client;
        private readonly JsonSerializer _serializer = new JsonSerializer();

        public HealthVaultRestClient(
            HealthVaultConfiguration configuration,
            IConnectionInternal connection,
            IHealthWebRequestClient client)
        {
            _configuration = configuration;
            _connection = connection;
            _client = client;
        }

        public Guid? CorrelationId { get; set; }

        public async Task AuthorizeRestRequestAsync(HttpRequestMessage message, Guid recordId)
        {
            if (!string.IsNullOrEmpty(_connection.SessionCredential?.Token))
            {
                if (this.connection.SessionCredential.IsExpired())
                {
                    await this.connection.RefreshSessionAsync(CancellationToken.None);
                }

                var parts = new List<string>
                {
                    $"app-token={_connection.SessionCredential.Token}"
                };

                string connectionHeader = _connection.GetRestAuthSessionHeader();
                if (!string.IsNullOrEmpty(connectionHeader))
                {
                    parts.Add(connectionHeader);
                }

                if (recordId != Guid.Empty)
                {
                    parts.Add($"record-id={recordId}");
                }

                message.Headers.Authorization = new AuthenticationHeaderValue("MSH-V1", string.Join(",", parts));
            }
        }

        public async Task<T> ExecuteAsync<T>(IHealthVaultRestMessage<T> request)
        {
<<<<<<< HEAD
            using (var httpRequestMessage = CreateHttpRequestMessage(request))
            using (var httpResponseMessage = await _client.SendAsync(httpRequestMessage, CancellationToken.None, false))
            using (var stream = await ProcessHttpResponseMessage(httpResponseMessage))
=======
            using (var httpRequestMessage = await this.CreateHttpRequestMessageAsync(request))
            using (var httpResponseMessage = await this.client.SendAsync(httpRequestMessage, CancellationToken.None, false))
            using (var stream = await this.ProcessHttpResponseMessage(httpResponseMessage))
>>>>>>> 9835165d
            using (var streamReader = new StreamReader(stream))
            using (var reader = new JsonTextReader(streamReader))
            {
                return _serializer.Deserialize<T>(reader);
            }
        }

        private async Task<HttpRequestMessage> CreateHttpRequestMessageAsync<T>(IHealthVaultRestMessage<T> request)
        {
            Uri requestPath;
            if (request.Path.IsAbsoluteUri == false)
            {
                var requestBuilder = new UriBuilder(_configuration.RestHealthVaultUrl)
                {
                    Path = request.Path.ToString()
                };
                requestPath = requestBuilder.Uri;
            }
            else
            {
                requestPath = request.Path;
            }

            var httpRequestMessage = new HttpRequestMessage(request.HttpMethod, requestPath);
            httpRequestMessage.Headers.AcceptEncoding.Add(StringWithQualityHeaderValue.Parse("gzip"));
            httpRequestMessage.Headers.AcceptEncoding.Add(StringWithQualityHeaderValue.Parse("deflate"));
            httpRequestMessage.Headers.Accept.Add(new MediaTypeWithQualityHeaderValue(RestConstants.JsonContentType));
            httpRequestMessage.Headers.Add(RestConstants.VersionHeader, request.ApiVersion.ToString());
<<<<<<< HEAD
            AuthorizeRestRequest(httpRequestMessage, request.RecordId);
=======
            await this.AuthorizeRestRequestAsync(httpRequestMessage, request.RecordId);
>>>>>>> 9835165d

            // TODO: Fix useragent string
            httpRequestMessage.Headers.UserAgent.ParseAdd(string.Format(RestConstants.MSHSDKVersion, "Unknown", "Unknown"));

            if (CorrelationId != Guid.Empty)
            {
                httpRequestMessage.Headers.Add(RestConstants.CorrelationIdHeaderName, CorrelationId.ToString());
            }

            if (request.CustomHeaders != null)
            {
                foreach (var header in request.CustomHeaders)
                {
                    httpRequestMessage.Headers.Add(header.Key, header.Value);
                }
            }

            if (request is IHealthVaultRestMessageContent hasContent)
            {
                httpRequestMessage.Content = new StringContent(JsonConvert.SerializeObject(hasContent.Content), Encoding.UTF8, RestConstants.JsonContentType);
            }

            return httpRequestMessage;
        }

        private async Task<Stream> ProcessHttpResponseMessage(HttpResponseMessage message)
        {
            if (!message.IsSuccessStatusCode)
            {
                string errorMessage;

                try
                {
                    var content = await message.Content.ReadAsStringAsync();
                    var model = JToken.Parse(content);
                    errorMessage = model["error"]["message"].ToString();
                }
                catch
                {
                    throw new HealthHttpException(Resources.HttpReturnedError, message.StatusCode);
                }

                throw new HealthHttpException(errorMessage, message.StatusCode);
            }

            return await message.Content.ReadAsStreamAsync();
        }
    }
}<|MERGE_RESOLUTION|>--- conflicted
+++ resolved
@@ -48,9 +48,9 @@
         {
             if (!string.IsNullOrEmpty(_connection.SessionCredential?.Token))
             {
-                if (this.connection.SessionCredential.IsExpired())
+                if (_connection.SessionCredential.IsExpired())
                 {
-                    await this.connection.RefreshSessionAsync(CancellationToken.None);
+                    await _connection.RefreshSessionAsync(CancellationToken.None);
                 }
 
                 var parts = new List<string>
@@ -75,15 +75,9 @@
 
         public async Task<T> ExecuteAsync<T>(IHealthVaultRestMessage<T> request)
         {
-<<<<<<< HEAD
-            using (var httpRequestMessage = CreateHttpRequestMessage(request))
+            using (var httpRequestMessage = await CreateHttpRequestMessageAsync(request))
             using (var httpResponseMessage = await _client.SendAsync(httpRequestMessage, CancellationToken.None, false))
             using (var stream = await ProcessHttpResponseMessage(httpResponseMessage))
-=======
-            using (var httpRequestMessage = await this.CreateHttpRequestMessageAsync(request))
-            using (var httpResponseMessage = await this.client.SendAsync(httpRequestMessage, CancellationToken.None, false))
-            using (var stream = await this.ProcessHttpResponseMessage(httpResponseMessage))
->>>>>>> 9835165d
             using (var streamReader = new StreamReader(stream))
             using (var reader = new JsonTextReader(streamReader))
             {
@@ -112,11 +106,7 @@
             httpRequestMessage.Headers.AcceptEncoding.Add(StringWithQualityHeaderValue.Parse("deflate"));
             httpRequestMessage.Headers.Accept.Add(new MediaTypeWithQualityHeaderValue(RestConstants.JsonContentType));
             httpRequestMessage.Headers.Add(RestConstants.VersionHeader, request.ApiVersion.ToString());
-<<<<<<< HEAD
-            AuthorizeRestRequest(httpRequestMessage, request.RecordId);
-=======
-            await this.AuthorizeRestRequestAsync(httpRequestMessage, request.RecordId);
->>>>>>> 9835165d
+            await AuthorizeRestRequestAsync(httpRequestMessage, request.RecordId);
 
             // TODO: Fix useragent string
             httpRequestMessage.Headers.UserAgent.ParseAdd(string.Format(RestConstants.MSHSDKVersion, "Unknown", "Unknown"));
