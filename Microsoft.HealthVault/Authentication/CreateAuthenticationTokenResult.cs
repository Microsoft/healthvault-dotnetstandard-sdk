--- conflicted
+++ resolved
@@ -20,18 +20,8 @@
         /// <returns>
         /// The application id guid.
         /// </returns>
-<<<<<<< HEAD
         /// 
         public Guid ApplicationId { get; internal set; }
-=======
-        ///
-        public Guid ApplicationId
-        {
-            get { return _applicationId; }
-            internal set { _applicationId = value; }
-        }
-        private Guid _applicationId;
->>>>>>> e02c0c26
 
         /// <summary>
         /// Gets the authentication token creation status.
@@ -40,18 +30,8 @@
         /// <returns>
         /// An instance of <see cref="AuthenticationTokenCreationStatus"/>.
         /// </returns>
-<<<<<<< HEAD
         /// 
         public AuthenticationTokenCreationStatus Status { get; internal set; }
-=======
-        ///
-        public AuthenticationTokenCreationStatus Status
-        {
-            get { return _status; }
-            internal set { _status = value; }
-        }
-        private AuthenticationTokenCreationStatus _status;
->>>>>>> e02c0c26
 
         /// <summary>
         /// Gets the authentication token.
@@ -60,18 +40,8 @@
         /// <returns>
         /// An instance of <see cref="AuthenticationToken"/>.
         /// </returns>
-<<<<<<< HEAD
         /// 
         public string AuthenticationToken { get; set; }
-=======
-        ///
-        public string AuthenticationToken
-        {
-            get { return _authToken; }
-            set { _authToken = value; }
-        }
-        private string _authToken;
->>>>>>> e02c0c26
 
         /// <summary>
         /// Gets the authentication token.
@@ -80,18 +50,8 @@
         /// <returns>
         /// An instance of <see cref="AuthenticationToken"/>.
         /// </returns>
-<<<<<<< HEAD
         /// 
         public string StsTokenPayload { get; internal set; }
-=======
-        ///
-        public string StsTokenPayload
-        {
-            get { return _stsTokenPayload; }
-            internal set { _stsTokenPayload = value; }
-        }
-        private string _stsTokenPayload;
->>>>>>> e02c0c26
 
         /// <summary>
         /// Gets the application record authorization action.
@@ -107,18 +67,8 @@
         /// </remarks>
         ///
         /// <seealso cref="Status"/>
-<<<<<<< HEAD
         /// 
         public ApplicationRecordAuthorizationAction ApplicationRecordAuthorizationAction { get; internal set; }
-=======
-        ///
-        public ApplicationRecordAuthorizationAction ApplicationRecordAuthorizationAction
-        {
-            get { return _action; }
-            internal set { _action = value; }
-        }
-        private ApplicationRecordAuthorizationAction _action;
->>>>>>> e02c0c26
 
         /// <summary>
         /// Gets a value indicating whether the result contains a successfully
