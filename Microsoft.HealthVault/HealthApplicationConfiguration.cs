// Copyright(c) Microsoft Corporation.
// This content is subject to the Microsoft Reference Source License,
// see http://www.microsoft.com/resources/sharedsource/licensingbasics/sharedsourcelicenses.mspx.
// All other rights reserved.

using System;
using System.Collections.Generic;
using System.Security.Cryptography.X509Certificates;
using Microsoft.HealthVault.Authentication;

namespace Microsoft.HealthVault
{
    /// <summary>
    /// Gives access to the configuration file for the application and
    /// exposes some of the settings directly.
    /// </summary>
    ///
    public class HealthApplicationConfiguration : IHealthApplicationConfiguration
    {
        private static readonly object instanceLock = new object();

        /// <summary>
        /// Gets or sets the current configuration object for the app-domain.
        /// </summary>
        public static HealthApplicationConfiguration Current
        {
            get
            {
                lock (instanceLock)
                {
                    return _current ?? (_current = new HealthApplicationConfiguration());
                }
            }

            internal set
            {
                lock (instanceLock)
                {
                    _current = value;
                }
            }
        }

        private static HealthApplicationConfiguration _current;

        /// <summary>
        /// True if the app has been initialized.
        /// </summary>
        /// <remarks>After the app is initialized, changes to these config values are not permitted.</remarks>
        internal bool AppInitialized { get; set; }

        /// <summary>
        /// Gets the root URL for a default instance of the
        /// HealthVault web-service.
        /// </summary>
        ///
        /// <remarks>
        /// This property corresponds to the "HealthServiceUrl" configuration
        /// value with "wildcat.ashx" removed.
        /// </remarks>
        ///
        public virtual Uri HealthVaultUrl
        {
            get
            {
                return _healthVaultRootUrl;
            }

            set
            {
                this.EnsureAppNotInitialized();
                _healthVaultRootUrl = EnsureTrailingSlash(value);
            }
        }
        private volatile Uri _healthVaultRootUrl;

        /// <summary>
        /// Gets the HealthVault Shell URL for
        /// the configured default instance of the HealthVault web-service.
        /// </summary>
        ///
        /// <remarks>
        /// This property corresponds to the "ShellUrl" configuration
        /// value.
        /// </remarks>
        ///
        public virtual Uri HealthVaultShellUrl
        {
            get
            {
                return _shellUrl;
            }

            set
            {
                this.EnsureAppNotInitialized();
                _shellUrl = EnsureTrailingSlash(value);
            }
        }
        private volatile Uri _shellUrl;

        /// <summary>
        /// Gets the application's unique identifier.
        /// </summary>
        ///
        /// <remarks>
        /// This property corresponds to the "ApplicationId" configuration
        /// value.
        /// </remarks>
        ///
        public virtual Guid ApplicationId
        {
            get
            {
                return _appId;
            }

            set
            {
                this.EnsureAppNotInitialized();
                _appId = value;
            }
        }
        private Guid _appId;

        /// <summary>
        /// Gets or sets the crypto configuration.
        /// </summary>
<<<<<<< HEAD
        /// <value>
        /// The crypto configuration.
        /// </value>
=======
        ///
>>>>>>> e02c0c26
        /// <remarks>
        /// This property needs to be set as part of app initialization
        /// </remarks>
<<<<<<< HEAD
        public virtual ICryptoConfiguration CryptoConfiguration
=======
        ///
        public virtual string HmacAlgorithmName
>>>>>>> e02c0c26
        {
            get
            {
                return _cryptoConfiguration ?? (_cryptoConfiguration = new CryptoConfiguration());
            }

            set
            {
                this.EnsureAppNotInitialized();
                _cryptoConfiguration = value;
            }
        }
<<<<<<< HEAD
=======
        private volatile string _hmacAlgorithmName;
        /// <summary>
        /// The default HMAC algorithm name.
        /// </summary>
        protected const string DefaultHmacAlgorithmName = "HMACSHA256";

        /// <summary>
        /// Gets the name of the hashing algorithm to use when communicating with HealthVault.
        /// </summary>
        ///
        /// <remarks>
        /// This property corresponds to the "HashAlgorithmName" configuration
        /// value. The value defaults to "SHA256".
        /// </remarks>
        ///
        /// <summary>
        /// Gets the name of the hashing algorithm to use when communicating with HealthVault.
        /// </summary>
        ///
        /// <remarks>
        /// This property corresponds to the "HashAlgorithmName" configuration
        /// value. The value defaults to "SHA256".
        /// </remarks>
        ///
        public virtual string HashAlgorithmName
        {
            get
            {
                if (_hashAlgorithmName == null)
                {
                    _hashAlgorithmName = DefaultHashAlgorithmName;
                }

                return _hashAlgorithmName;
            }

            set
            {
                this.EnsureAppNotInitialized();
                _hashAlgorithmName = value;
            }
        }
        private volatile string _hashAlgorithmName;
        /// <summary>
        /// The default hash algorithm name.
        /// </summary>
        protected const string DefaultHashAlgorithmName = "SHA256";

        /// <summary>
        /// Gets the name of the signature hash algorithm.
        /// </summary>
        ///
        /// <remarks>
        /// This property corresponds to the "SignatureHashAlgorithmName" configuration
        /// value. The value defaults to "SHA1".
        /// </remarks>
        ///
        public virtual string SignatureHashAlgorithmName
        {
            get
            {
                if (_signatureHashAlgorithmName == null)
                {
                    _signatureHashAlgorithmName = DefaultSignatureHashAlgorithmName;
                }

                return _signatureHashAlgorithmName;
            }

            set
            {
                this.EnsureAppNotInitialized();
                _signatureAlgorithmName = value;
            }
        }
        private volatile string _signatureHashAlgorithmName;
        /// <summary>
        /// The default signature hash algorithm name.
        /// </summary>
        protected const string DefaultSignatureHashAlgorithmName = "SHA1";

        /// <summary>
        /// Gets the name of the signature algorithm.
        /// </summary>
        ///
        /// <remarks>
        /// This property corresponds to the "SignatureAlgorithmName" configuration
        /// value. The value defaults to "RSA-SHA1".
        /// </remarks>
        ///
        public virtual string SignatureAlgorithmName
        {
            get
            {
                if (_signatureAlgorithmName == null)
                {
                    _signatureAlgorithmName = DefaultSignatureAlgorithmName;
                }

                return _signatureAlgorithmName;
            }

            set
            {
                this.EnsureAppNotInitialized();
                _signatureAlgorithmName = value;
            }
        }
        private volatile string _signatureAlgorithmName;
        /// <summary>
        /// The default signature algorithm name.
        /// </summary>
        protected const string DefaultSignatureAlgorithmName = "RSA-SHA1";

        /// <summary>
        /// Gets the name of the symmetric algorithm.
        /// </summary>
        ///
        /// <remarks>
        /// This property corresponds to the "SymmetricAlgorithmName" configuration
        /// value. The value defaults to "AES256".
        /// </remarks>
        ///
        public virtual string SymmetricAlgorithmName
        {
            get
            {
                if (_symmetricAlgorithmName == null)
                {
                    _symmetricAlgorithmName = DefaultSymmetricAlgorithmName;
                }

                return _symmetricAlgorithmName;
            }

            set
            {
                this.EnsureAppNotInitialized();
                this._symmetricAlgorithmName = value;
            }
        }
        private volatile string _symmetricAlgorithmName;
        /// <summary>
        /// The default symmetric algorithm name.
        /// </summary>
        protected const string DefaultSymmetricAlgorithmName = "AES256";
>>>>>>> e02c0c26

        private ICryptoConfiguration _cryptoConfiguration;
        
        /// <summary>
        /// Gets or sets the application certificate password.
        /// </summary>
        public string ApplicationCertificatePassword
        {
            get { return this.applicationCertificatePassword; }

            set
            {
                this.EnsureAppNotInitialized();
                this.applicationCertificatePassword = value;
            }
        }

        private string applicationCertificatePassword;

        /// <summary>
        /// Gets or sets the application certificate file name.
        /// </summary>
        public string ApplicationCertificateFileName
        {
            get { return this.applicationCertificateFileName; }

            set
            {
                this.EnsureAppNotInitialized();
                this.applicationCertificateFileName = value;
            }
        }

        private string applicationCertificateFileName;

        /// <summary>
        /// Gets or sets the signature certificate store location.
        /// </summary>
        public StoreLocation SignatureCertStoreLocation
        {
            get
            {
                return this.signatureCertStoreLocation;
            }

            set
            {
                this.EnsureAppNotInitialized();
                this.signatureCertStoreLocation = value;
            }
        }

        private StoreLocation signatureCertStoreLocation = StoreLocation.LocalMachine;

        /// <summary>
        /// Gets or sets the certificate subject.
        /// </summary>
        public string CertSubject
        {
            get { return this.certSubject; }

            set
            {
                this.EnsureAppNotInitialized();
                this.certSubject = value;
            }
        }

        private string certSubject;

        #region web request/response configuration

        /// <summary>
        /// Gets the request timeout in seconds.
        /// </summary>
        ///
        /// <remarks>
        /// This value is used to set the <see cref="HttpWebRequest.Timeout"/> property
        /// when making the request to HealthVault. The timeout is the number of seconds that a
        /// request will wait for a response from HealtVault. If the method response is not
        /// returned within the time-out period the request will throw a <see cref="System.Net.WebException"/>
        /// with the <see cref="System.Net.WebException.Status">Status</see> property set to
        /// <see cref="System.Net.WebExceptionStatus.Timeout"/>.
        /// This property corresponds to the "defaultRequestTimeout" configuration
        /// value. The value defaults to 30 seconds.
        /// </remarks>
        ///
        public virtual int DefaultRequestTimeout
        {
            get
            {
                if (!_configurationRequestTimeoutInitialized)
                {
                    _configuredRequestTimeout = DefaultDefaultRequestTimeout;
                    _configurationRequestTimeoutInitialized = true;
                }

                return _configuredRequestTimeout;
            }

            set
            {
                this.EnsureAppNotInitialized();

                int tempRequestTimeout = value;

                // Note, -1 signifies an infinite timeout so that is OK.
                if (tempRequestTimeout < -1)
                {
                    tempRequestTimeout = DefaultDefaultRequestTimeout;
                }

                _configuredRequestTimeout = tempRequestTimeout;
                _configurationRequestTimeoutInitialized = true;
            }
        }
        private volatile int _configuredRequestTimeout;
        private volatile bool _configurationRequestTimeoutInitialized;
        /// <summary>
        /// The default request time out value.
        /// </summary>
        protected const int DefaultDefaultRequestTimeout = 30;

        /// <summary>
        /// Gets the request time to live in seconds.
        /// </summary>
        ///
        /// <remarks>
        /// This property defines the "msg-ttl" in the HealthVault request header XML. It determines
        /// how long the same XML can be used before HealthVault determines the request invalid.
        /// This property corresponds to the "defaultRequestTimeToLive" configuration
        /// value. The value defaults to 1800 seconds.
        /// </remarks>
        ///
        public virtual int DefaultRequestTimeToLive
        {
            get
            {
                if (!_configuredRequestTimeToLiveInitialized)
                {
                    _configuredRequestTimeToLive = DefaultDefaultRequestTimeToLive;
                    _configuredRequestTimeToLiveInitialized = true;
                }

                return _configuredRequestTimeToLive;
            }

            set
            {
                this.EnsureAppNotInitialized();

                int tempRequestTimeToLive = value;

                if (tempRequestTimeToLive < -1)
                {
                    tempRequestTimeToLive = DefaultDefaultRequestTimeToLive;
                }

                _configuredRequestTimeToLive = tempRequestTimeToLive;
                _configuredRequestTimeToLiveInitialized = true;
            }
        }
        private volatile int _configuredRequestTimeToLive;
        private volatile bool _configuredRequestTimeToLiveInitialized;
        /// <summary>
        /// The default request time to live value.
        /// </summary>
        protected const int DefaultDefaultRequestTimeToLive = 30 * 60;

        /// <summary>
        /// Gets the number of retries the .NET APIs will make when getting an internal
        /// error response (error 500) from HealthVault.
        /// </summary>
        ///
        /// <remarks>
        /// This property corresponds to the "RequestRetryOnInternal500" configuration
        /// value. The value defaults to 2.
        /// </remarks>
        ///
        public virtual int RetryOnInternal500Count
        {
            get
            {
                if (!_retryOnInternal500CountInitialized)
                {
                    _retryOnInternal500Count = DefaultRetryOnInternal500Count;
                    _retryOnInternal500CountInitialized = true;
                }

                return _retryOnInternal500Count;
            }

            set
            {
                this.EnsureAppNotInitialized();

                _retryOnInternal500Count = value;
                _retryOnInternal500CountInitialized = true;
            }
        }
        private volatile int _retryOnInternal500Count;
        private volatile bool _retryOnInternal500CountInitialized;
        /// <summary>
        /// The default number of internal retries.
        /// </summary>
        protected const int DefaultRetryOnInternal500Count = 2;

        /// <summary>
        /// Gets the sleep duration in seconds between retries due to HealthVault returning
        /// an internal error (error 500).
        /// </summary>
        ///
        /// <remarks>
        /// This property corresponds to the "RequestRetryOnInternal500SleepSeconds" configuration
        /// value. The value defaults to 1 second.
        /// </remarks>
        ///
        public virtual int RetryOnInternal500SleepSeconds
        {
            get
            {
                if (!_retryOnInternal500SleepSecondsInitialized)
                {
                    _retryOnInternal500SleepSeconds = DefaultRetryOnInternal500SleepSeconds;
                    _retryOnInternal500SleepSecondsInitialized = true;
                }

                return _retryOnInternal500SleepSeconds;
            }

            set
            {
                this.EnsureAppNotInitialized();

                _retryOnInternal500SleepSeconds = value;
                _retryOnInternal500SleepSecondsInitialized = true;
            }
        }
        private volatile int _retryOnInternal500SleepSeconds;
        private volatile bool _retryOnInternal500SleepSecondsInitialized;

        /// <summary>
        /// Default sleep duration in seconds.
        /// </summary>
        protected const int DefaultRetryOnInternal500SleepSeconds = 1;

        /// <summary>
        /// Gets the size in kilobytes above which requests will be compressed.
        /// </summary>
        ///
        /// <remarks>
        /// This property corresponds to the "requestCompressionThreshold" configuration
        /// value. The value defaults to 1KB.
        /// </remarks>
        ///
        public virtual int RequestCompressionThreshold
        {
            get
            {
                if (!_requestCompressionThresholdInitialized)
                {
                    _requestCompressionThreshold = DefaultRequestCompressionThreshold;
                    _requestCompressionThresholdInitialized = true;
                }

                return _requestCompressionThreshold;
            }

            set
            {
                this.EnsureAppNotInitialized();

                _requestCompressionThreshold = value;
                _requestCompressionThresholdInitialized = true;
            }
        }
        private volatile int _requestCompressionThreshold;
        private volatile bool _requestCompressionThresholdInitialized;
        /// <summary>
        /// Default size for compression threshold
        /// </summary>
        protected const int DefaultRequestCompressionThreshold = 1; // kilobyte

        /// <summary>
        /// Gets the method used to compress requests.
        /// </summary>
        ///
        /// <remarks>
        /// This property corresponds to the "requestCompressionMethod" configuration
        /// value. The value defaults is to not compress requests.
        /// </remarks>
        ///
        public virtual string RequestCompressionMethod
        {
            get
            {
                if (_requestCompressionMethod == null)
                {
                    _requestCompressionMethod = string.Empty;
                }

                return _requestCompressionMethod;
            }

            set
            {
                this.EnsureAppNotInitialized();

                string tempCompressionMethod = value;

                if (!String.IsNullOrEmpty(tempCompressionMethod))
                {
                    if (!String.Equals(
                            tempCompressionMethod,
                            "gzip",
                            StringComparison.OrdinalIgnoreCase) &&
                        !String.Equals(
                            tempCompressionMethod,
                            "deflate",
                            StringComparison.OrdinalIgnoreCase))
                    {
                        throw Validator.InvalidConfigurationException("InvalidRequestCompressionMethod");
                    }
                }

                _requestCompressionMethod = tempCompressionMethod;
            }
        }
        private volatile string _requestCompressionMethod;

        /// <summary>
        /// Gets the application's supported compression methods that can be sent back
        /// from HealtVault during a method response.
        /// </summary>
        ///
        /// <remarks>
        /// This property corresponds to the "responseCompressionMethods" configuration
        /// value. The value defaults to not compress responses.
        /// </remarks>
        ///
        public virtual string ResponseCompressionMethods
        {
            get
            {
                if (_responseCompressionMethods == null)
                {
                    _responseCompressionMethods = string.Empty;
                }

                return _responseCompressionMethods;
            }

            set
            {
                this.EnsureAppNotInitialized();

                string tempCompressionMethods = value;

                if (!String.IsNullOrEmpty(tempCompressionMethods))
                {
                    string[] methods = SDKHelper.SplitAndTrim(tempCompressionMethods.ToLowerInvariant(), ',');

                    for (int i = 0; i < methods.Length; ++i)
                    {
                        if (!String.Equals(
                                methods[i],
                                "gzip",
                                StringComparison.Ordinal) &&
                            !String.Equals(
                                methods[i],
                                "deflate",
                                StringComparison.Ordinal))
                        {
                            throw Validator.HealthServiceException("InvalidResponseCompressionMethods");
                        }
                    }

                    tempCompressionMethods = String.Join(",", methods);
                }

                _responseCompressionMethods = tempCompressionMethods;
            }
        }
        private volatile string _responseCompressionMethods;

        #endregion web request/response configuration

        /// <summary>
        /// Gets the size in bytes of the block used to hash inlined BLOB data.
        /// </summary>
        ///
        /// <remarks>
        /// This property corresponds to the "defaultInlineBlobHashBlockSize" configuration
        /// value. The value defaults to 2MB.
        /// </remarks>
        ///
        public virtual int InlineBlobHashBlockSize
        {
            get
            {
                if (!_configuredInlineBlobHashBlockSizeInitilialized)
                {
                    _configuredInlineBlobHashBlockSize = BlobHasher.DefaultInlineBlobHashBlockSizeBytes;
                    _configuredInlineBlobHashBlockSizeInitilialized = true;
                }

                return _configuredInlineBlobHashBlockSize;
            }

            set
            {
                this.EnsureAppNotInitialized();

                int tempBlobHashSize = value;

                if (tempBlobHashSize < 1)
                {
                    tempBlobHashSize = BlobHasher.DefaultInlineBlobHashBlockSizeBytes;
                }

                _configuredInlineBlobHashBlockSize = tempBlobHashSize;
                _configuredInlineBlobHashBlockSizeInitilialized = true;
            }
        }
        private volatile int _configuredInlineBlobHashBlockSize;
        private volatile bool _configuredInlineBlobHashBlockSizeInitilialized;

        /// <summary>
        /// Gets the type version identifiers of types supported by this application.
        /// </summary>
        ///
        /// <remarks>
        /// Although most applications don't need this configuration setting, if an application
        /// calls <see cref="HealthRecordAccessor.GetItem(Guid)"/> or makes any query to HealthVault
        /// that doesn't specify the type identifier in the filter, this configuration setting
        /// will tell HealthVault the format of the type to reply with. For example, if a web
        /// application has two servers and makes a call to GetItem for EncounterV1 and the
        /// application authorization is set to the EncounterV1 format then the application will
        /// get EncounterV1 instances back even if the record contains Encounter v2 instances. Now
        /// the application wants to upgrade to Encounter v2 without having application down-time.
        /// In order to do this, one of the application servers must be updated to Encounter v2 while
        /// the other still works with EncounterV1. If we were to rely solely on application
        /// authorization one of the servers would be broken during the upgrade. However, by using
        /// this configuration value to specify what type version the server supports (rather than
        /// the application), then both servers can continue to work while the application is
        /// upgraded.
        /// </remarks>
        ///
        /// <exception cref="InvalidConfigurationException">
        /// If the configuration contains the name of a type that is not registered as a type handler
        /// in <see cref="ItemTypeManager"/>.
        /// </exception>
        ///
        public virtual IList<Guid> SupportedTypeVersions
        {
            get
            {
                if (_supportedTypeVersions == null)
                {
                    _supportedTypeVersions = new List<Guid>();
                }

                return _supportedTypeVersions;
            }

            set
            {
                this.EnsureAppNotInitialized();
                this._supportedTypeVersions = value;
            }
        }
        private volatile IList<Guid> _supportedTypeVersions;

        /// <summary>
        /// Gets a value indicating whether or not legacy type versioning support should be used.
        /// </summary>
        ///
        /// <remarks>
        /// Type versions support was initially determined by an applications base authorizations
        /// and/or the <see cref="HealthRecordView.TypeVersionFormat"/>. Some of these behaviors
        /// were unexpected which led to changes to automatically put the <see cref="HealthRecordFilter.TypeIds"/>
        /// and <see cref="HealthApplicationConfiguration.SupportedTypeVersions"/> into the
        /// <see cref="HealthRecordView.TypeVersionFormat"/> automatically for developers. This
        /// exhibits the expected behavior for most applications. However, in some rare cases
        /// applications may need to revert back to the original behavior. When this property
        /// returns true the original behavior will be observed. If false, the new behavior will
        /// be observed. This property defaults to false and can be changed in the web.config file
        /// "UseLegacyTypeVersionSupport" setting.
        /// </remarks>
        ///
        public virtual bool UseLegacyTypeVersionSupport
        {
            get
            {
                return _useLegacyTypeVersionSupport;
            }

            set
            {
                this.EnsureAppNotInitialized();
                this._useLegacyTypeVersionSupport = value;
            }
        }
        private volatile bool _useLegacyTypeVersionSupport;

        /// <summary>
        /// Gets the value which indicates whether the application is able to handle connecting to multiple
        /// instances of the HealthVault web-service.
        /// </summary>
        ///
        /// <remarks>
        /// This setting defaults to <b>true</b> and can be set in an application
        /// configuration file, using the "MultiInstanceAware" setting key.
        /// <p>
        /// Applications in HealthVault can be configured to support more than one instance of the HealthVault web-service.
        /// In such a case, and when the MultiInstanceAware configuration is set to <b>true</b>, all redirects generated
        /// through the HealthVault .NET API will have a flag set indicating that the application is able to deal with
        /// HealthVault accounts that may reside in other HealthVault instances.  In such a case, HealthVault Shell can
        /// redirect back with an account associated with any one of the instances of the HealthVault web-service which
        /// the application has chosen to support.  The application may then need to be able to handle connecting to the
        /// appropriate instance of the HealthVault web-service for each account.
        /// </p>
        /// <p>
        /// For more information see the <a href="http://go.microsoft.com/?linkid=9830913">Global HealthVault Architecture</a> article.
        /// </p>
        /// </remarks>
        public virtual bool MultiInstanceAware
        {
            get
            {
                return _multiInstanceAware;
            }

            set
            {
                this.EnsureAppNotInitialized();
                this._multiInstanceAware = value;
            }
        }

        private volatile bool _multiInstanceAware = true;

        /// <summary>
        /// Gets the amount of time, in milliseconds, that the application's connection can
        /// remain idle before the HealthVault framework closes the connection.
        /// </summary>
        ///
        /// <remarks>
        /// This default value is 110 seconds of inactivity.
        /// <p>
        /// This setting only applies when using HTTP Persistent Connections
        /// <see cref="HealthApplicationConfiguration.ConnectionUseHttpKeepAlive"/>.
        /// </p>
        /// <p>
        /// Setting this property to -1 indicates the connection should never
        /// time out.
        /// </p>
        /// <p>
        /// This property corresponds to the "ConnectionMaxIdleTime" configuration value.
        /// </p>
        /// </remarks>
        public virtual int ConnectionMaxIdleTime
        {
            get
            {
                if (!_connectionMaxIdleTimeInitialized)
                {
                    _connectionMaxIdleTime = 110 * 1000;
                    _connectionMaxIdleTimeInitialized = true;
                }

                return _connectionMaxIdleTime;
            }

            set
            {
                this.EnsureAppNotInitialized();
                _connectionMaxIdleTime = value;

                if (_connectionMaxIdleTime < -1)
                {
                    _connectionMaxIdleTime = -1;
                }

                _connectionMaxIdleTimeInitialized = true;
            }
        }

        private volatile int _connectionMaxIdleTime;
        private volatile bool _connectionMaxIdleTimeInitialized;

        /// <summary>
        /// Gets the amount of time, in milliseconds, that the application's connection can
        /// remain open before the HealthVault framework closes the connection.
        /// </summary>
        ///
        /// <remarks>
        /// The default value is 5 minutes.
        /// <p>
        /// This setting only applies when using HTTP Persistent Connections
        /// <see cref="HealthApplicationConfiguration.ConnectionUseHttpKeepAlive"/>.
        /// </p>
        /// <p>
        /// Using this property ensures that active connections do not remain open
        /// indefinitely, even if actively used. This property is intended
        /// when connections should be dropped and reestablished periodically, such
        /// as load balancing scenarios.
        /// </p>
        /// <p>
        /// Setting the property to -1 indicates connections should stay open idefinitely.
        /// </p>
        /// <p>
        /// This property corresponds to the "ConnectionLeaseTimeout" configuration value.
        /// </p>
        /// </remarks>
        public virtual int ConnectionLeaseTimeout
        {
            get
            {
                if (!_connectionLeaseTimeoutInitialized)
                {
                    _connectionLeaseTimeout = 5 * 60 * 1000;
                    _connectionLeaseTimeoutInitialized = true;
                }

                return _connectionLeaseTimeout;
            }

            set
            {
                this.EnsureAppNotInitialized();
                _connectionLeaseTimeout = value;

                if (_connectionLeaseTimeout < -1)
                {
                    _connectionLeaseTimeout = -1;
                }

                _connectionLeaseTimeoutInitialized = true;
            }
        }

        private volatile int _connectionLeaseTimeout;
        private volatile bool _connectionLeaseTimeoutInitialized;

        /// <summary>
        /// Gets a value that indicates whether the application uses Http 1.1 persistent
        /// connections to HealthVault.
        /// </summary>
        ///
        /// <remarks>
        /// True to use persistent connections; otherwise false. The default is true.
        /// <p>
        /// This property corresponds to the "ConnectionUseHttpKeepAlive" configuration value.
        /// </p>
        /// </remarks>
        public virtual bool ConnectionUseHttpKeepAlive
        {
            get
            {
                return _connectionUseHttpKeepAlive;
            }

            set
            {
                this.EnsureAppNotInitialized();
                this._connectionUseHttpKeepAlive = value;
            }
        }

        private volatile bool _connectionUseHttpKeepAlive = true;

        /// <summary>
        /// Gets the value which specifies the period of time before the <see cref="P:ServiceInfo.Current"/> built-in cache is considered expired.
        /// </summary>
        ///
        /// <remarks>
        /// <p>
        /// Default value is <b>24 hours</b>.  This property corresponds to the "ServiceInfoDefaultCacheTtlMilliseconds" configuration value.
        /// </p>
        /// <p>
        /// The next request for the object after the cache is expired will result in a call to the HealthVault web-service
        /// to obtain an up-to-date copy of the service information.
        /// </p>
        /// <p>
        /// An application can override the entire caching and service info retrieval behavior
        /// by passing its own implementation of <see cref="IServiceInfoProvider"/> to
        /// <see cref="ServiceInfo.SetSingletonProvider(IServiceInfoProvider)"/>.  In such
        /// a case this configuration is no longer applicable.
        /// </p>
        /// </remarks>
        public TimeSpan ServiceInfoDefaultCacheTtl
        {
            get
            {
                // _serviceInfoDefaultCacheTtl cannot have volatile semantics because
                // it's a struct type (it can't be guaranteed to be assigned atomically).
                // So we will use a full lock here instead.
                // (an alternative is to use Thread.MemoryBarrier after the value write
                // but before the init flag write, and another barrier
                // for the read.

                lock (_serviceInfoDefaultCacheTtlInitLock)
                {
                    if (!_serviceInfoDefaultCacheTtlInitialized)
                    {
                        _serviceInfoDefaultCacheTtl = TimeSpan.FromDays(1);
                        _serviceInfoDefaultCacheTtlInitialized = true;
                    }

                    return _serviceInfoDefaultCacheTtl;
                }
            }

            set
            {
                this.EnsureAppNotInitialized();

                lock (this._serviceInfoDefaultCacheTtlInitLock)
                {
                    this._serviceInfoDefaultCacheTtl = value;
                    _serviceInfoDefaultCacheTtlInitialized = true;
                }
            }
        }

        private TimeSpan _serviceInfoDefaultCacheTtl;
        private bool _serviceInfoDefaultCacheTtlInitialized;
        private readonly object _serviceInfoDefaultCacheTtlInitLock = new object();

        /// <summary>
        /// Gets the root URL for a default instance of the
        /// Rest HealthVault service
        /// </summary>
        ///
        /// <remarks>
        /// This property corresponds to the "RestHealthServiceUrl" configuration.
        /// </remarks>
        ///
        public virtual Uri RestHealthVaultUrl
        {
            get
            {
                return _restHealthVaultRootUrl;
            }

            set
            {
                this.EnsureAppNotInitialized();
                this._restHealthVaultRootUrl = EnsureTrailingSlash(value);
            }
        }
        private volatile Uri _restHealthVaultRootUrl;

        private static Uri EnsureTrailingSlash(Uri uri)
        {
            string uriString = uri.AbsoluteUri;
            return new Uri(uriString.EndsWith("/", StringComparison.Ordinal) ? uriString : uriString + "/");
        }

        /// <summary>
        /// Users are only allowed to change these values before app initialization.
        /// </summary>
        private void EnsureAppNotInitialized()
        {
            if (this.AppInitialized)
            {
                throw new InvalidOperationException("Changing app configuration values after initialization is not permitted.");
            }
        }
    }
}<|MERGE_RESOLUTION|>--- conflicted
+++ resolved
@@ -126,22 +126,13 @@
         /// <summary>
         /// Gets or sets the crypto configuration.
         /// </summary>
-<<<<<<< HEAD
         /// <value>
         /// The crypto configuration.
         /// </value>
-=======
-        ///
->>>>>>> e02c0c26
         /// <remarks>
         /// This property needs to be set as part of app initialization
         /// </remarks>
-<<<<<<< HEAD
         public virtual ICryptoConfiguration CryptoConfiguration
-=======
-        ///
-        public virtual string HmacAlgorithmName
->>>>>>> e02c0c26
         {
             get
             {
@@ -154,155 +145,6 @@
                 _cryptoConfiguration = value;
             }
         }
-<<<<<<< HEAD
-=======
-        private volatile string _hmacAlgorithmName;
-        /// <summary>
-        /// The default HMAC algorithm name.
-        /// </summary>
-        protected const string DefaultHmacAlgorithmName = "HMACSHA256";
-
-        /// <summary>
-        /// Gets the name of the hashing algorithm to use when communicating with HealthVault.
-        /// </summary>
-        ///
-        /// <remarks>
-        /// This property corresponds to the "HashAlgorithmName" configuration
-        /// value. The value defaults to "SHA256".
-        /// </remarks>
-        ///
-        /// <summary>
-        /// Gets the name of the hashing algorithm to use when communicating with HealthVault.
-        /// </summary>
-        ///
-        /// <remarks>
-        /// This property corresponds to the "HashAlgorithmName" configuration
-        /// value. The value defaults to "SHA256".
-        /// </remarks>
-        ///
-        public virtual string HashAlgorithmName
-        {
-            get
-            {
-                if (_hashAlgorithmName == null)
-                {
-                    _hashAlgorithmName = DefaultHashAlgorithmName;
-                }
-
-                return _hashAlgorithmName;
-            }
-
-            set
-            {
-                this.EnsureAppNotInitialized();
-                _hashAlgorithmName = value;
-            }
-        }
-        private volatile string _hashAlgorithmName;
-        /// <summary>
-        /// The default hash algorithm name.
-        /// </summary>
-        protected const string DefaultHashAlgorithmName = "SHA256";
-
-        /// <summary>
-        /// Gets the name of the signature hash algorithm.
-        /// </summary>
-        ///
-        /// <remarks>
-        /// This property corresponds to the "SignatureHashAlgorithmName" configuration
-        /// value. The value defaults to "SHA1".
-        /// </remarks>
-        ///
-        public virtual string SignatureHashAlgorithmName
-        {
-            get
-            {
-                if (_signatureHashAlgorithmName == null)
-                {
-                    _signatureHashAlgorithmName = DefaultSignatureHashAlgorithmName;
-                }
-
-                return _signatureHashAlgorithmName;
-            }
-
-            set
-            {
-                this.EnsureAppNotInitialized();
-                _signatureAlgorithmName = value;
-            }
-        }
-        private volatile string _signatureHashAlgorithmName;
-        /// <summary>
-        /// The default signature hash algorithm name.
-        /// </summary>
-        protected const string DefaultSignatureHashAlgorithmName = "SHA1";
-
-        /// <summary>
-        /// Gets the name of the signature algorithm.
-        /// </summary>
-        ///
-        /// <remarks>
-        /// This property corresponds to the "SignatureAlgorithmName" configuration
-        /// value. The value defaults to "RSA-SHA1".
-        /// </remarks>
-        ///
-        public virtual string SignatureAlgorithmName
-        {
-            get
-            {
-                if (_signatureAlgorithmName == null)
-                {
-                    _signatureAlgorithmName = DefaultSignatureAlgorithmName;
-                }
-
-                return _signatureAlgorithmName;
-            }
-
-            set
-            {
-                this.EnsureAppNotInitialized();
-                _signatureAlgorithmName = value;
-            }
-        }
-        private volatile string _signatureAlgorithmName;
-        /// <summary>
-        /// The default signature algorithm name.
-        /// </summary>
-        protected const string DefaultSignatureAlgorithmName = "RSA-SHA1";
-
-        /// <summary>
-        /// Gets the name of the symmetric algorithm.
-        /// </summary>
-        ///
-        /// <remarks>
-        /// This property corresponds to the "SymmetricAlgorithmName" configuration
-        /// value. The value defaults to "AES256".
-        /// </remarks>
-        ///
-        public virtual string SymmetricAlgorithmName
-        {
-            get
-            {
-                if (_symmetricAlgorithmName == null)
-                {
-                    _symmetricAlgorithmName = DefaultSymmetricAlgorithmName;
-                }
-
-                return _symmetricAlgorithmName;
-            }
-
-            set
-            {
-                this.EnsureAppNotInitialized();
-                this._symmetricAlgorithmName = value;
-            }
-        }
-        private volatile string _symmetricAlgorithmName;
-        /// <summary>
-        /// The default symmetric algorithm name.
-        /// </summary>
-        protected const string DefaultSymmetricAlgorithmName = "AES256";
->>>>>>> e02c0c26
 
         private ICryptoConfiguration _cryptoConfiguration;
         
