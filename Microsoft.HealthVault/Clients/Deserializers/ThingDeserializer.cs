﻿// Copyright (c) Microsoft Corporation.  All rights reserved.
// MIT License
// Permission is hereby granted, free of charge, to any person obtaining a copy of this software and associated documentation files (the ""Software""), to deal in the Software without restriction, including without limitation the rights to use, copy, modify, merge, publish, distribute, sublicense, and/or sell copies of the Software, and to permit persons to whom the Software is furnished to do so, subject to the following conditions:
//
// The above copyright notice and this permission notice shall be included in all copies or substantial portions of the Software.
//
// THE SOFTWARE IS PROVIDED *AS IS*, WITHOUT WARRANTY OF ANY KIND, EXPRESS OR IMPLIED, INCLUDING BUT NOT LIMITED TO THE WARRANTIES OF MERCHANTABILITY, FITNESS FOR A PARTICULAR PURPOSE AND NONINFRINGEMENT. IN NO EVENT SHALL THE AUTHORS OR COPYRIGHT HOLDERS BE LIABLE FOR ANY CLAIM, DAMAGES OR OTHER LIABILITY, WHETHER IN AN ACTION OF CONTRACT, TORT OR OTHERWISE, ARISING FROM, OUT OF OR IN CONNECTION WITH THE SOFTWARE OR THE USE OR OTHER DEALINGS IN THE SOFTWARE.

using System;
using System.Collections.Generic;
using System.Collections.ObjectModel;
using System.IO;
using System.Xml;
using System.Xml.XPath;
using Microsoft.HealthVault.Connection;
using Microsoft.HealthVault.Helpers;
using Microsoft.HealthVault.Thing;
using Microsoft.HealthVault.Transport;

namespace Microsoft.HealthVault.Clients.Deserializers
{
    internal class ThingDeserializer : IThingDeserializer
    {
        // TypeId of ApplicationSpecific thing type. Used to determine for deserialization purposes if a 
        // custom thing type will be used to deserialize the response xml.
        private readonly Guid _applicationSpecificTypeId = new Guid("a5033c9d-08cf-4204-9bd3-cb412ce39fc0");

        private readonly IHealthVaultConnection _connection;
        private readonly IThingTypeRegistrar _thingTypeRegistrar;
        private readonly Dictionary<Guid, Type> _typeHandlers;

        public ThingDeserializer(
            IHealthVaultConnection connection,
            IThingTypeRegistrar thingTypeRegistrar)
        {
            _connection = connection;
<<<<<<< HEAD
=======
            _thingTypeRegistrar = thingTypeRegistrar;

            _typeHandlers = _thingTypeRegistrar.RegisteredTypeHandlers;
>>>>>>> a2aae74f
        }

        public IReadOnlyCollection<ThingCollection> Deserialize(
            HealthServiceResponseData responseData,
            HealthRecordSearcher searcher)
        {
            XPathNavigator navigator = responseData.InfoNavigator;

            Collection<ThingCollection> result = new Collection<ThingCollection>();

            if (navigator != null)
            {
                XPathNodeIterator groupNodeIterator = navigator.Select("//group");

                foreach (XPathNavigator groupNavigator in groupNodeIterator)
                {
                    ThingCollection resultGroup = CreateResultGroupFromResponse(
                        searcher.Record,
                        groupNavigator,
                        searcher.Filters);

                    if (resultGroup != null)
                    {
                        result.Add(resultGroup);
                    }
                }
            }

            return new ReadOnlyCollection<ThingCollection>(result);
        }

        public ThingBase Deserialize(string thingXml)
        {
            using (XmlReader thingReader = SDKHelper.GetXmlReaderForXml(thingXml, SDKHelper.XmlReaderSettings))
            {
                thingReader.NameTable.Add("wc");
                thingReader.MoveToContent();

                return DeserializeItem(thingReader);
            }
        }

        public ThingBase DeserializeItem(XPathNavigator thingNav)
        {
            ThingBase result;
            Guid typeId = new Guid(thingNav.SelectSingleNode("type-id").Value);

            Type handler = null;
            if (typeId == _applicationSpecificTypeId)
            {
                // Handle application specific health item records by checking for handlers
                // for the application ID and subtype tag. If the handler doesn't exist
                // the default handler will be picked up below.
                AppDataKey appDataKey = GetAppDataKey(thingNav);

                if (appDataKey != null)
                {
                    var appSpecificHandlers = _thingTypeRegistrar.RegisteredAppSpecificHandlers;
                    if (appSpecificHandlers.ContainsKey(appDataKey.AppId))
                    {
                        if (appSpecificHandlers[appDataKey.AppId].ContainsKey(appDataKey.SubtypeTag))
                        {
                            handler = appSpecificHandlers[appDataKey.AppId][appDataKey.SubtypeTag];
                        }
                    }
                }
            }

            if (handler == null && _typeHandlers.ContainsKey(typeId))
            {
                handler = _typeHandlers[typeId];
            }

            if (handler != null)
            {
                result = (ThingBase)Activator.CreateInstance(handler);
            }
            else
            {
                result = new ThingBase(typeId);
            }

            result.ParseXml(thingNav, thingNav.OuterXml);

            return result;
        }

        private ThingCollection CreateResultGroupFromResponse(
            HealthRecordAccessor accessor,
            XPathNavigator groupNavigator,
            Collection<ThingQuery> queryFilters)
        {
            Validator.ThrowIfArgumentNull(accessor, nameof(accessor), Resources.ResponseRecordNull);

            // Name is optional
            ThingQuery matchingQuery = null;
            string groupName = groupNavigator.GetAttribute("name", string.Empty);

            foreach (ThingQuery queryFilter in queryFilters)
            {
                if (string.IsNullOrEmpty(queryFilter.Name) && string.IsNullOrEmpty(groupName))
                {
                    matchingQuery = queryFilter;
                    break;
                }

                if (string.Equals(queryFilter.Name, groupName, StringComparison.Ordinal))
                {
                    matchingQuery = queryFilter;
                    break;
                }
            }

            return GetResultGroupFromResponse(groupName, accessor, matchingQuery, groupNavigator);
        }

        private ThingCollection GetResultGroupFromResponse(
            string groupName,
            HealthRecordAccessor accessor,
            ThingQuery matchingQuery,
            XPathNavigator groupNavigator)
        {
            ThingCollection result =
                new ThingCollection(groupName, accessor, matchingQuery, _connection);

            int maxResultsPerRequest = 0;

            XPathNodeIterator thingNodeIterator = groupNavigator.Select("thing");
            XPathNodeIterator unprocessedThingKeyInfoNodeIterator = groupNavigator.Select("unprocessed-thing-key-info");

            XPathNavigator filteredNodeNavigator = groupNavigator.SelectSingleNode("filtered");
            XPathNavigator orderByCultureNodeNavigator = groupNavigator.SelectSingleNode("order-by-culture");

            if (thingNodeIterator != null)
            {
                foreach (XPathNavigator thingNode in thingNodeIterator)
                {
                    ThingBase resultThingBase = DeserializeItem(thingNode);

                    result.AddResult(resultThingBase);

                    maxResultsPerRequest++;
                }
            }

            if (unprocessedThingKeyInfoNodeIterator != null)
            {
                foreach (XPathNavigator unprocessedThingKeyInfoNode in unprocessedThingKeyInfoNodeIterator)
                {
                    XPathNavigator thingIdNavigator = unprocessedThingKeyInfoNode.SelectSingleNode("thing-id");

                    Guid thingId = Guid.Parse(thingIdNavigator.Value);
                    Guid versionStamp = Guid.Parse(thingIdNavigator.GetAttribute("version-stamp", string.Empty));

                    ThingKey key = new ThingKey(thingId, versionStamp);
                    result.AddResult(key);
                }
            }

            if (filteredNodeNavigator != null)
            {
                result.WasFiltered = filteredNodeNavigator.ValueAsBoolean;
            }

            if (orderByCultureNodeNavigator != null)
            {
                result.OrderByCulture = orderByCultureNodeNavigator.Value;
            }

            if (maxResultsPerRequest > 0)
            {
                result.MaxResultsPerRequest = maxResultsPerRequest;
            }

            return result;
        }



        #region Deserialzer helpers

        private AppDataKey GetAppDataKey(XPathNavigator thingNav)
        {
            AppDataKey result = null;
            XPathNavigator appIdNav =
                thingNav.SelectSingleNode("data-xml/app-specific/format-appid");

            XPathNavigator subtypeNav =
                thingNav.SelectSingleNode("data-xml/app-specific/format-tag");

            if (appIdNav != null && subtypeNav != null)
            {
                result = new AppDataKey
                {
                    AppId = appIdNav.Value,
                    SubtypeTag = subtypeNav.Value
                };
            }

            return result;
        }

        private ThingBase DeserializeItem(XmlReader thingReader)
        {
            string thingString = thingReader.ReadOuterXml();
            XmlReader reader = XmlReader.Create(new StringReader(thingString), SDKHelper.XmlReaderSettings);

            XPathNavigator thingNav = new XPathDocument(reader).CreateNavigator().SelectSingleNode("thing");

            ThingBase thingBase = DeserializeItem(thingNav);

            return thingBase;
        }

        #endregion
    }
}<|MERGE_RESOLUTION|>--- conflicted
+++ resolved
@@ -34,12 +34,9 @@
             IThingTypeRegistrar thingTypeRegistrar)
         {
             _connection = connection;
-<<<<<<< HEAD
-=======
             _thingTypeRegistrar = thingTypeRegistrar;
 
             _typeHandlers = _thingTypeRegistrar.RegisteredTypeHandlers;
->>>>>>> a2aae74f
         }
 
         public IReadOnlyCollection<ThingCollection> Deserialize(
