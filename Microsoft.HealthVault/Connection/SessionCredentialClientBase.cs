--- conflicted
+++ resolved
@@ -2,10 +2,10 @@
 using System.Text;
 using System.Threading;
 using System.Threading.Tasks;
+using Microsoft.HealthVault.Configuration;
 using System.Xml;
+using Microsoft.HealthVault.Helpers;
 using System.Xml.XPath;
-using Microsoft.HealthVault.Configuration;
-using Microsoft.HealthVault.Helpers;
 using Microsoft.HealthVault.Transport;
 
 namespace Microsoft.HealthVault.Connection
@@ -58,13 +58,9 @@
                 throw new ArgumentNullException($"{nameof(responseData)}");
             }
 
-<<<<<<< HEAD
             SessionCredential sessionCredential = GetAuthenticationToken(responseData.InfoNavigator);
-=======
-            SessionCredential sessionCredential = this.GetAuthenticationToken(responseData.InfoNavigator);
             // TODO: Update with returned expiry when #55406 is completed. 4h is the default HealthVault token expiry time
             sessionCredential.ExpirationUtc = DateTimeOffset.UtcNow.AddHours(4);
->>>>>>> 9835165d
 
             return sessionCredential;
         }
