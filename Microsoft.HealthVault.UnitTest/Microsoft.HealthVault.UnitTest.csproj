--- conflicted
+++ resolved
@@ -56,11 +56,6 @@
       <HintPath>..\..\..\packages\NSubstitute.2.0.2\lib\net45\NSubstitute.dll</HintPath>
     </Reference>
     <Reference Include="System" />
-<<<<<<< HEAD
-    <Reference Include="System.Xml" />
-    <Reference Include="System.Xml.XPath, Version=4.0.2.0, Culture=neutral, PublicKeyToken=b03f5f7f11d50a3a, processorArchitecture=MSIL">
-      <HintPath>..\..\..\packages\System.Xml.XPath.4.3.0\lib\net46\System.Xml.XPath.dll</HintPath>
-=======
     <Reference Include="System.ComponentModel.Composition" />
     <Reference Include="System.Data" />
     <Reference Include="System.Numerics" />
@@ -72,7 +67,6 @@
     </Reference>
     <Reference Include="System.Xml.XPath, Version=4.0.1.0, Culture=neutral, PublicKeyToken=b03f5f7f11d50a3a, processorArchitecture=MSIL">
       <HintPath>..\..\..\packages\System.Xml.XPath.4.0.1\lib\net46\System.Xml.XPath.dll</HintPath>
->>>>>>> b67e2d84
     </Reference>
   </ItemGroup>
   <Choose>
