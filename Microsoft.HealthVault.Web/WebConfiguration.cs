﻿using Microsoft.HealthVault.DesktopWeb.Common;
using Microsoft.HealthVault.Exceptions;
using Microsoft.HealthVault.Helpers;
using Microsoft.HealthVault.Transport;
using System;
using System.Collections.Generic;
using System.Globalization;
using System.Linq;
using System.Security.Cryptography.X509Certificates;
using System.Text;
using System.Threading.Tasks;
using System.Web;
using Microsoft.HealthVault.Configuration;

namespace Microsoft.HealthVault.Web
{
    /// <summary>
    /// Class used for web configurations
    /// </summary>
<<<<<<< HEAD
    public class WebConfiguration : ConfigurationBase
=======
    public class WebConfiguration: HealthVaultConfiguration
>>>>>>> 99ccfb96
    {
        private static readonly object instanceLock = new object();

        public override string ApplicationCertificatePassword
        {
            get
            {
                return _applicationCertificatePassword;
            }
            set
            {
                this.EnsureNotLocked();
                _applicationCertificatePassword = value;
            }
        }

        private volatile string _applicationCertificatePassword;


        public override string ApplicationCertificateFileName
        {
            get
            {
                return _applicationCertificateFileName;
            }
            set
            {
                this.EnsureNotLocked();
                _applicationCertificateFileName = value;
            }
        }

        private volatile string _applicationCertificateFileName;

        public virtual StoreLocation SignatureCertStoreLocation
        {
            get
            {
                return _signatureCertStoreLocation;
            }
            set
            {
                this.EnsureNotLocked();
                _signatureCertStoreLocation = value;
            }
        }

        private StoreLocation _signatureCertStoreLocation;
        private const string DefaultSignatureCertStoreLocation = "LocalMachine";

        public override string CertSubject
        {
            get
            {
                return _certSubject;
            }
            set
            {
                this.EnsureNotLocked();
                _certSubject = value;
            }
        }

        private volatile string _certSubject;

        /// <summary>
        /// Gets the name to use for the cookie which stores login information for the 
        /// user.
        /// </summary>
        /// 
        /// <remarks>
        /// The value defaults to <see cref="HttpRuntime.AppDomainAppVirtualPath"/> + "_wcpage".
        /// </remarks>
        /// 
        public virtual string CookieName
        {
            get
            {
                return HttpContext.Current == null ? String.Empty : (HttpRuntime.AppDomainAppVirtualPath + "_wcpage").Substring(1);
            }
        }

        /// <summary>
        /// Gets a value indicating whether <see cref="HealthServicePage"/> should automatically
        /// redirect to SSL ports when reached through an unsecured port.
        /// </summary>
        /// 
        /// <remarks>
        /// This property corresponds to the "WCPage_SSLForSecure" configuration
        /// value. The value defaults to "true".
        /// </remarks>
        /// 
        public virtual bool UseSslForSecurity
        {
            get
            {
                return _useSslForSecurity;
            }
            set
            {
                this.EnsureNotLocked();
                _useSslForSecurity = value;
            }
        }
        private volatile bool _useSslForSecurity;
        private volatile bool _useSslForSecurityInitialized;
        private const bool DefaultUseSslForSecurity = true;

        /// <summary>
        /// Gets the scheme to use for secure HTTP addresses.
        /// </summary>
        /// 
        /// <remarks>
        /// Defaults to "https://".
        /// </remarks>
        /// 
        public virtual string SecureHttpScheme
        {
            get
            {
                return "https://";
            }
        }

        /// <summary>
        /// Gets the scheme to use for insecure HTTP addresses.
        /// </summary>
        /// 
        /// <remarks>
        /// Defaults to "http://".
        /// </remarks>
        /// 
        public virtual string InsecureHttpScheme
        {
            get
            {
                return "http://";
            }
        }

        /// <summary>
        /// Gets a value indicating whether the HealthVault token should be stored
        /// in the ASP.NET session rather than a cookie.
        /// </summary>
        /// 
        /// <remarks>
        /// This property corresponds to the "WCPage_UseAspSession" configuration
        /// value. The value defaults to "false".
        /// </remarks>
        /// 
        public virtual bool UseAspSession
        {
            get
            {
                return _useAspSession;
            }
            set
            {
                this.EnsureNotLocked();
                _useAspSession = value;
            }
        }
        private volatile bool _useAspSession;
        private volatile bool _useAspSessionInitialized;
        private const bool DefaultUseAspSession = false;

        /// <summary>
        /// Gets the key used to encrypt the cookie.
        /// </summary>
        /// 
        /// <remarks>
        /// This property corresponds to the "WCPage_CookieEncryptionKey" configuration
        /// value.
        /// </remarks>
        /// 
        public virtual byte[] CookieEncryptionKey
        {
            get
            {
                return _cookieEncryptionKey;
            }
            set
            {
                this.EnsureNotLocked();
                _cookieEncryptionKey = value;
            }
        }
        private volatile byte[] _cookieEncryptionKey;
        private volatile bool _cookeEncryptionInitialized;

        /// <summary>
        /// Gets a value indicating whether a signup code is required when a user
        /// signs up for a HealthVault account.
        /// </summary>
        /// 
        /// <remarks>
        /// A signup code is only required under certain conditions. For instance,
        /// the account is being created from outside the United States.
        /// This property corresponds to the "WCPage_IsSignupCodeRequired" configuration
        /// value. The value defaults to "false".
        /// </remarks>
        /// 
        public virtual bool IsSignupCodeRequired
        {
            get
            {
                return _isSignupCodeRequired;
            }
            set
            {
                this.EnsureNotLocked();
                _isSignupCodeRequired = value;
            }
        }
        private volatile bool _isSignupCodeRequired;
        private volatile bool _isSignupCodeRequiredInitialized;
        private const bool DefaultIsSignupCodeRequired = false;

        /// <summary>
        /// Gets a URL to use in place of the action URL in testing environments.
        /// </summary>
        /// 
        /// <remarks>
        /// This property corresponds to the "NonProductionActionUrlRedirectOverride" configuration
        /// value. 
        /// </remarks>
        /// 
        public virtual Uri ActionUrlRedirectOverride
        {
            get
            {
                return _actionUrlRedirectOverride;
            }
            set
            {
                this.EnsureNotLocked();
                _actionUrlRedirectOverride = value;
            }
        }
        private volatile Uri _actionUrlRedirectOverride;
        private volatile bool _actionUrlRedirectOverrideInitialized;

        /// <summary>
        /// Gets the maximum time a cookie will be stored.
        /// </summary>
        /// 
        /// <remarks>
        /// This property corresponds to the "WCPage_MaxCookieTimeoutMinutes" configuration
        /// value. The value defaults to 129600 (90 days).
        /// </remarks>
        /// 
        public virtual int MaxCookieTimeoutMinutes
        {
            get
            {
                if (!_maxCookieTimeoutMinutesInitialized)
                {
                    _maxCookieTimeoutMinutes = GetMaxCookieTimeout();
                    _maxCookieTimeoutMinutesInitialized = true;
                }

                return _maxCookieTimeoutMinutes;
            }
        }
        private volatile int _maxCookieTimeoutMinutes;
        private volatile bool _maxCookieTimeoutMinutesInitialized;
        private const int DefaultMaxCookieTimeoutMinutes = 129600;

        /// <summary>
        /// Gets the time a cookie will be stored.
        /// </summary>
        /// 
        /// <remarks>
        /// This property corresponds to the "WCPage_CookieTimeoutMinutes" configuration
        /// value. The value defaults to 20.
        /// </remarks>
        /// 
        public virtual int CookieTimeoutMinutes
        {
            get
            {
                return _defaultCookieTimeout;
            }
            set
            {
                this.EnsureNotLocked();
                _defaultCookieTimeout = value;
            }
        }
        private volatile int _defaultCookieTimeout;
        private volatile bool _defaultCookieTimeoutInitialized;
        private const int DefaultCookieTimeoutMinutes = 20;

        private int GetMaxCookieTimeout()
        {
            return DefaultMaxCookieTimeoutMinutes;
        }

        /// <summary>
        /// Gets the domain that will be used for the cookie.
        /// </summary>
        /// 
        /// <remarks>
        /// This property corresponds to the "WCPage_CookieDomain" configuration
        /// value. The value defaults to "".
        /// </remarks>
        /// 
        public virtual string CookieDomain
        {
            get
            {
                return _cookieDomain;
            }
            set
            {
                this.EnsureNotLocked();
                _cookieDomain = value;
            }
        }
        private volatile string _cookieDomain;
        private volatile bool _cookieDomainInitialized;
        private const string DefaultCookieDomain = "";

        /// <summary>
        /// Gets the path to be used for the cookie.
        /// </summary>
        /// 
        /// <remarks>
        /// This property corresponds to the "WCPage_CookiePath" configuration
        /// value. The value defaults to "".
        /// </remarks>
        /// 
        public virtual string CookiePath
        {
            get
            {
                return _cookiePath;
            }
            set
            {
                this.EnsureNotLocked();
                _cookiePath = value;
            }
        }
        private volatile string _cookiePath;
        private volatile bool _cookiePathInitialized;
        private const string DefaultCookiePath = "";

        /// <summary>
        /// Gets the list of allowed redirect sites.
        /// </summary>
        /// 
        /// <remarks>
        /// This property corresponds to the "WCPage_AllowedRedirectSites" configuration
        /// value.
        /// </remarks>
        /// 
        public virtual string AllowedRedirectSites
        {
            get
            {
                return _allowedRedirectSites;
            }
            set
            {
                this.EnsureNotLocked();
                _allowedRedirectSites = value;
            }
        }
        private volatile string _allowedRedirectSites;
        private volatile bool _allowedRedirectSitesInitialized;

        /// <summary>
        /// Gets a value indicating whether the application works with multiple records
        /// at one time or just one.
        /// </summary>
        /// 
        /// <remarks>
        /// This property corresponds to the "WCPage_IsMRA" configuration
        /// value. The value defaults to false.
        /// </remarks>
        /// 
        public virtual bool IsMultipleRecordApplication
        {
            get
            {
                return _isMultipleRecordApplication;
            }
            set
            {
                this.EnsureNotLocked();
                _isMultipleRecordApplication = value;
            }
        }
        private volatile bool _isMultipleRecordApplication;
        private volatile bool _isMultipleRecordApplicationInitialized;
        private const bool DefaultIsMra = false;

        /// <summary>
        /// Gets the number of items that are shown per page when using the 
        /// <see cref="HealthRecordItemDataGrid"/>.
        /// </summary>
        /// 
        /// <remarks>
        /// This property corresponds to the "DataGrid_ItemsPerPage" configuration
        /// value. The value defaults to 20.
        /// </remarks>
        /// 
        public virtual int DataGridItemsPerPage
        {
            get
            {
                return _dataGridItemsPerPage.Value;
            }
            set
            {
                this.EnsureNotLocked();
                _dataGridItemsPerPage = value;
            }
        }
        private int? _dataGridItemsPerPage;
        private const int DefaultItemsPerPage = 20;

        /// <summary>
        /// Gets the URL of the page corresponding to the action.
        /// </summary>
        /// 
        /// <remarks>
        /// This property corresponds to the "WCPage_Action*" configuration
        /// values.
        /// </remarks>
        /// 
        public virtual Uri GetActionUrl(string action)
        {
            // TODO:  We need to refactor to not get values from config file
            // string resultUrl = GetConfigurationString(ConfigKeyActionPagePrefix + action, null);
            // return !String.IsNullOrEmpty(resultUrl) ?
            //        new Uri(resultUrl, UriKind.RelativeOrAbsolute) : null;
            return new Uri(action);
        }
    }
}<|MERGE_RESOLUTION|>--- conflicted
+++ resolved
@@ -17,11 +17,7 @@
     /// <summary>
     /// Class used for web configurations
     /// </summary>
-<<<<<<< HEAD
-    public class WebConfiguration : ConfigurationBase
-=======
     public class WebConfiguration: HealthVaultConfiguration
->>>>>>> 99ccfb96
     {
         private static readonly object instanceLock = new object();
 
