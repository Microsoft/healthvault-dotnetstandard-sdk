﻿using Microsoft.HealthVault.Connection;
using System;
using System.Collections.Generic;
using System.Linq;
using System.Text;
using System.Threading.Tasks;

namespace Microsoft.HealthVault.Web
{
    public class WebHealthVaultFactory : HealthVaultFactoryBase
    {
        private static readonly object InstanceLock = new object();
    
        private static WebHealthVaultFactory current;

        /// <summary>
        /// Gets the current WebHealthVaultFactory instance.
        /// </summary>
        public static WebHealthVaultFactory Current
        {
            get
            {
                lock (InstanceLock)
                {
                    return current ?? (current = new WebHealthVaultFactory());
                }
            }
        }

        private WebHealthVaultFactory()
        {
        }

<<<<<<< HEAD
        public async Task<IConnection> GetWebApplicationConnectionAsync()
=======
        public IHealthVaultConnection GetWebApplicationConnection()
>>>>>>> 992639c1
        {
            WebIoc.EnsureTypesRegistered();
            IHealthVaultConnection connection = Ioc.Get<IConnectionInternal>();
            connection.ApplicationConfiguration = Ioc.Get<WebConfiguration>();

            await connection.AuthenticateAsync();
            return connection;
        }
    }
}<|MERGE_RESOLUTION|>--- conflicted
+++ resolved
@@ -31,11 +31,7 @@
         {
         }
 
-<<<<<<< HEAD
-        public async Task<IConnection> GetWebApplicationConnectionAsync()
-=======
-        public IHealthVaultConnection GetWebApplicationConnection()
->>>>>>> 992639c1
+        public async Task<IHealthVaultConnection> GetWebApplicationConnectionAsync()
         {
             WebIoc.EnsureTypesRegistered();
             IHealthVaultConnection connection = Ioc.Get<IConnectionInternal>();
