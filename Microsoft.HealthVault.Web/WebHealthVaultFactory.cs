﻿// Copyright (c) Microsoft Corporation.  All rights reserved.
// MIT License
// Permission is hereby granted, free of charge, to any person obtaining a copy of this software and associated documentation files (the ""Software""), to deal in the Software without restriction, including without limitation the rights to use, copy, modify, merge, publish, distribute, sublicense, and/or sell copies of the Software, and to permit persons to whom the Software is furnished to do so, subject to the following conditions:
//
// The above copyright notice and this permission notice shall be included in all copies or substantial portions of the Software.
//
// THE SOFTWARE IS PROVIDED *AS IS*, WITHOUT WARRANTY OF ANY KIND, EXPRESS OR IMPLIED, INCLUDING BUT NOT LIMITED TO THE WARRANTIES OF MERCHANTABILITY, FITNESS FOR A PARTICULAR PURPOSE AND NONINFRINGEMENT. IN NO EVENT SHALL THE AUTHORS OR COPYRIGHT HOLDERS BE LIABLE FOR ANY CLAIM, DAMAGES OR OTHER LIABILITY, WHETHER IN AN ACTION OF CONTRACT, TORT OR OTHERWISE, ARISING FROM, OUT OF OR IN CONNECTION WITH THE SOFTWARE OR THE USE OR OTHER DEALINGS IN THE SOFTWARE.

using System;
using System.Threading.Tasks;
using Microsoft.HealthVault.Connection;
using Microsoft.HealthVault.PlatformInformation;
using Microsoft.HealthVault.Web.Connection;
using Microsoft.HealthVault.Web.Providers;

namespace Microsoft.HealthVault.Web
{
    /// <summary>
    /// Factory class to create Web/Offline connections
    /// </summary>
    public class WebHealthVaultFactory
    {
        /// <summary>
        /// Creates an authenticated web connection when the reuest
        /// has been authenticated using [RequireSignIn] attribute.
        /// In case the request has not been authenticated, an anonymous
        /// connection is created.
        /// </summary>
        /// <returns>IWebHealthVaultConnection</returns>
        /// <exception cref="NotSupportedException">
        ///     WebConnectionInfo is expected for authenticated connections
        /// </exception>
        public static async Task<IWebHealthVaultConnection> CreateWebConnectionAsync()
        {
            WebHealthVaultFactory factory = new WebHealthVaultFactory();
            IWebHealthVaultConnection webHealthVaultConnection = await factory.CreateWebConnectionInternalAsync();

            return webHealthVaultConnection;
        }

        /// <summary>
        /// Creates the offline connection.
        /// </summary>
        /// <param name="offlinePersonId">The offline person identifier.</param>
        /// <param name="instanceId">The instance identifier.</param>
        /// <param name="sessionCredential">The session credential.</param>
        /// <returns></returns>
        public static async Task<IOfflineHealthVaultConnection> CreateOfflineConnectionAsync(
            string offlinePersonId,
            string instanceId = null,
            SessionCredential sessionCredential = null)
        {
            WebHealthVaultFactory factory = new WebHealthVaultFactory();
            IOfflineHealthVaultConnection webHealthVaultConnection = await factory.CreateOfflineConnectionInternalAsync(
                offlinePersonId,
                instanceId,
                sessionCredential);

            return webHealthVaultConnection;
        }

        // Enables unit test
        internal async Task<IWebHealthVaultConnection> CreateWebConnectionInternalAsync()
        {
            IHealthVaultIdentityProvider healthVaultIdentityProvider = Ioc.Container.Locate<IHealthVaultIdentityProvider>();
            HealthVaultIdentity identity = healthVaultIdentityProvider.TryGetIdentity();

            IServiceLocator serviceLocator = new ServiceLocator();

            if (identity == null)
            {
                IWebHealthVaultConnection anonymousWebConnection = serviceLocator.GetInstance<IWebHealthVaultConnection>();
                return anonymousWebConnection;
            }

            var webConnectionInfo = identity.WebConnectionInfo;

            if (webConnectionInfo == null)
            {
                throw new NotSupportedException("WebConnectionInfo is expected for authenticated connections");
            }

            // Get ServiceInstance
            IServiceInstanceProvider serviceInstanceProvider = Ioc.Container.Locate<IServiceInstanceProvider>();
            HealthServiceInstance serviceInstance = await serviceInstanceProvider.GetHealthServiceInstanceAsync(webConnectionInfo.ServiceInstanceId);

            // Get AuthInformation
            SessionCredential sessionCredentialToken = webConnectionInfo.SessionCredential;
            string token = webConnectionInfo.UserAuthToken;

            IWebHealthVaultConnection webConnection = Ioc.Container.Locate<IWebHealthVaultConnection>(extraData: new { serviceLocator = serviceLocator });

            WebHealthVaultConnection connection = webConnection as WebHealthVaultConnection;
            connection.UserAuthToken = token;
            connection.ServiceInstance = serviceInstance;
            connection.SessionCredential = sessionCredentialToken;

            return webConnection;
        }

<<<<<<< HEAD
        /// <summary>
        /// Creates the offline connection.
        /// </summary>
        /// <param name="offlinePersonId">The offline person identifier.</param>
        /// <param name="instanceId">The instance identifier.</param>
        /// <param name="sessionCredential">The session credential.</param>
        /// <returns></returns>
        public static async Task<IOfflineHealthVaultConnection> CreateOfflineConnectionAsync(
=======
        // Enables unit test
        internal async Task<IOfflineHealthVaultConnection> CreateOfflineConnectionInternalAsync(
>>>>>>> 9835165d
            string offlinePersonId,
            string instanceId = null,
            SessionCredential sessionCredential = null)
        {
            Guid parsedOfflinePersonId;
            if (!Guid.TryParse(offlinePersonId, out parsedOfflinePersonId))
            {
                throw new ArgumentException("Unable to parse offline person id to Guid", nameof(offlinePersonId));
            }

            IServiceLocator serviceLocator = new ServiceLocator();

            HealthServiceInstance serviceInstance = null;
            if (!string.IsNullOrEmpty(instanceId))
            {
                // Get ServiceInstance
                IServiceInstanceProvider serviceInstanceProvider = serviceLocator.GetInstance<IServiceInstanceProvider>();
                serviceInstance = await serviceInstanceProvider.GetHealthServiceInstanceAsync(instanceId);
            }

            IOfflineHealthVaultConnection offlineHealthVaultConnection = Ioc.Container.Locate<IOfflineHealthVaultConnection>(
                extraData: new { serviceLocator = serviceLocator });

            OfflineHealthVaultConnection connection = offlineHealthVaultConnection as OfflineHealthVaultConnection;
            connection.SessionCredential = sessionCredential;
            connection.OfflinePersonId = parsedOfflinePersonId;

            // By default, service instance is "US", so do not override in case the instance id is not set
            if (serviceInstance != null)
            {
                connection.ServiceInstance = serviceInstance;
            }

            return offlineHealthVaultConnection;
        }
    }
}<|MERGE_RESOLUTION|>--- conflicted
+++ resolved
@@ -21,7 +21,7 @@
     public class WebHealthVaultFactory
     {
         /// <summary>
-        /// Creates an authenticated web connection when the reuest
+        /// Creates an authenticated web connection when the reuest 
         /// has been authenticated using [RequireSignIn] attribute.
         /// In case the request has not been authenticated, an anonymous
         /// connection is created.
@@ -98,19 +98,8 @@
             return webConnection;
         }
 
-<<<<<<< HEAD
-        /// <summary>
-        /// Creates the offline connection.
-        /// </summary>
-        /// <param name="offlinePersonId">The offline person identifier.</param>
-        /// <param name="instanceId">The instance identifier.</param>
-        /// <param name="sessionCredential">The session credential.</param>
-        /// <returns></returns>
-        public static async Task<IOfflineHealthVaultConnection> CreateOfflineConnectionAsync(
-=======
         // Enables unit test
         internal async Task<IOfflineHealthVaultConnection> CreateOfflineConnectionInternalAsync(
->>>>>>> 9835165d
             string offlinePersonId,
             string instanceId = null,
             SessionCredential sessionCredential = null)
