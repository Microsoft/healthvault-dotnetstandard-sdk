﻿// Copyright (c) Microsoft Corporation.  All rights reserved.
// MIT License
// Permission is hereby granted, free of charge, to any person obtaining a copy of this software and associated documentation files (the ""Software""), to deal in the Software without restriction, including without limitation the rights to use, copy, modify, merge, publish, distribute, sublicense, and/or sell copies of the Software, and to permit persons to whom the Software is furnished to do so, subject to the following conditions:
//
// The above copyright notice and this permission notice shall be included in all copies or substantial portions of the Software.
//
// THE SOFTWARE IS PROVIDED *AS IS*, WITHOUT WARRANTY OF ANY KIND, EXPRESS OR IMPLIED, INCLUDING BUT NOT LIMITED TO THE WARRANTIES OF MERCHANTABILITY, FITNESS FOR A PARTICULAR PURPOSE AND NONINFRINGEMENT. IN NO EVENT SHALL THE AUTHORS OR COPYRIGHT HOLDERS BE LIABLE FOR ANY CLAIM, DAMAGES OR OTHER LIABILITY, WHETHER IN AN ACTION OF CONTRACT, TORT OR OTHERWISE, ARISING FROM, OUT OF OR IN CONNECTION WITH THE SOFTWARE OR THE USE OR OTHER DEALINGS IN THE SOFTWARE.

using System;
using System.Net.Http;
using System.Threading;
using System.Threading.Tasks;
using Microsoft.HealthVault.Clients;
using Microsoft.Rest;

namespace Microsoft.HealthVault.RestApi
{
    internal class HealthVaultRestCredentials : ServiceClientCredentials
    {
        private readonly IHealthVaultRestClient _client;
        private readonly Guid _recordId;

        public HealthVaultRestCredentials(IHealthVaultRestClient client, Guid recordId)
        {
            _client = client;
            _recordId = recordId;
        }

        public override async Task ProcessHttpRequestAsync(HttpRequestMessage request, CancellationToken cancellationToken)
        {
<<<<<<< HEAD
            _client.AuthorizeRestRequest(request, _recordId);
            return Task.FromResult(true);
=======
            await this.client.AuthorizeRestRequestAsync(request, this.recordId);
>>>>>>> 9835165d
        }
    }
}<|MERGE_RESOLUTION|>--- conflicted
+++ resolved
@@ -28,12 +28,7 @@
 
         public override async Task ProcessHttpRequestAsync(HttpRequestMessage request, CancellationToken cancellationToken)
         {
-<<<<<<< HEAD
-            _client.AuthorizeRestRequest(request, _recordId);
-            return Task.FromResult(true);
-=======
-            await this.client.AuthorizeRestRequestAsync(request, this.recordId);
->>>>>>> 9835165d
+            await _client.AuthorizeRestRequestAsync(request, _recordId);
         }
     }
 }