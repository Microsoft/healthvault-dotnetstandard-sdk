--- conflicted
+++ resolved
@@ -119,11 +119,7 @@
         {
             if (!_params.ContainsKey("appid"))
             {
-<<<<<<< HEAD
-                _params.Add("appid", Ioc.Get<WebConfiguration>().ApplicationId);
-=======
-                _params.Add("appid", HealthVault.Config.MasterApplicationId);
->>>>>>> 99ccfb96
+                _params.Add("appid", Ioc.Get<WebConfiguration>().MasterApplicationId);
             }
         }
 
