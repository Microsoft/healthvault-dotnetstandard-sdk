--- conflicted
+++ resolved
@@ -110,11 +110,7 @@
             return await WebApplicationUtilities
                 .GetPersonInfoAsync(
                     token,
-<<<<<<< HEAD
-                    Ioc.Get<WebConfiguration>().ApplicationId,
-=======
-                    HealthVault.Config.MasterApplicationId,
->>>>>>> 99ccfb96
+                    Ioc.Get<WebConfiguration>().MasterApplicationId,
                     serviceInstance);
         }
     }
