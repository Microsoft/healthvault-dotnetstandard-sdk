﻿// Copyright (c) Microsoft Corporation.  All rights reserved.
// MIT License
// Permission is hereby granted, free of charge, to any person obtaining a copy of this software and associated documentation files (the ""Software""), to deal in the Software without restriction, including without limitation the rights to use, copy, modify, merge, publish, distribute, sublicense, and/or sell copies of the Software, and to permit persons to whom the Software is furnished to do so, subject to the following conditions:
//
// The above copyright notice and this permission notice shall be included in all copies or substantial portions of the Software.
//
// THE SOFTWARE IS PROVIDED *AS IS*, WITHOUT WARRANTY OF ANY KIND, EXPRESS OR IMPLIED, INCLUDING BUT NOT LIMITED TO THE WARRANTIES OF MERCHANTABILITY, FITNESS FOR A PARTICULAR PURPOSE AND NONINFRINGEMENT. IN NO EVENT SHALL THE AUTHORS OR COPYRIGHT HOLDERS BE LIABLE FOR ANY CLAIM, DAMAGES OR OTHER LIABILITY, WHETHER IN AN ACTION OF CONTRACT, TORT OR OTHERWISE, ARISING FROM, OUT OF OR IN CONNECTION WITH THE SOFTWARE OR THE USE OR OTHER DEALINGS IN THE SOFTWARE.

using System;
<<<<<<< HEAD
=======
using System.Collections.Generic;
>>>>>>> a2aae74f
using System.Collections.ObjectModel;
using System.Threading.Tasks;
using Microsoft.HealthVault.Client;
using Microsoft.HealthVault.Person;
using Microsoft.HealthVault.Record;
using Microsoft.HealthVault.RestApi;
using Microsoft.HealthVault.RestApi.Generated;
using Microsoft.HealthVault.RestApi.Generated.Models;
using Microsoft.Rest;
using Microsoft.VisualStudio.TestTools.UnitTesting;

namespace Microsoft.HealthVault.IntegrationTest
{
    [TestClass]
    public class ActionPlanTests
    {
        private const string ObjectiveName = "Manage your weight";
        private const string PlanName = "Track your weight";

        [TestMethod]
        public async Task SimpleActionPlans()
        {
            IHealthVaultSodaConnection connection = HealthVaultConnectionFactory.Current.GetOrCreateSodaConnection(Constants.Configuration);
            PersonInfo personInfo = await connection.GetPersonInfoAsync();
            HealthRecordInfo record = personInfo.SelectedRecord;

            var restClient = connection.CreateMicrosoftHealthVaultRestApi(record.Id);

            await RemoveAllActionPlansAsync(restClient);

<<<<<<< HEAD
            Guid objectiveId = Guid.NewGuid();
            await restClient.ActionPlans.CreateAsync(CreateWeightActionPlan(objectiveId));

            ActionPlansResponseActionPlanInstance plans = await restClient.ActionPlans.GetAsync();
            Assert.AreEqual(1, plans.Plans.Count);

            ActionPlanInstance planInstance = plans.Plans[0];
            Assert.AreEqual(objectiveId.ToString(), planInstance.Objectives[0].Id);
            Assert.AreEqual(ObjectiveName, planInstance.Objectives[0].Name);
=======
            Guid planId = Guid.NewGuid();
            await restClient.ActionPlans.CreateAsync(CreateWeightActionPlan(planId));

            var plans = await restClient.ActionPlans.GetAsync();
            Assert.AreEqual(1, plans.Plans.Count);

            var planInstance = plans.Plans[0];
            Assert.AreEqual(planId.ToString(), planInstance.Id);
>>>>>>> a2aae74f
            Assert.AreEqual(PlanName, planInstance.Name);
        }

        private static async Task RemoveAllActionPlansAsync(IMicrosoftHealthVaultRestApi api)
        {
            var plans = await api.ActionPlans.GetAsync();
            foreach (var plan in plans.Plans)
            {
                await api.ActionPlans.DeleteAsync(plan.Id);
            }
        }

<<<<<<< HEAD
        private static ActionPlan CreateWeightActionPlan(Guid objectiveId)
=======
        private static ActionPlanV2 CreateWeightActionPlan(Guid planId)
>>>>>>> a2aae74f
        {
            var plan = new ActionPlanV2();
            var objective = new Objective
            {
                Id = objectiveId.ToString(),
                Name = ObjectiveName,
                Description = "Manage your weight better by measuring daily. ",
                State = "Active",
                OutcomeName = "Better control over your weight",
                OutcomeType = "Other"
            };

            // Use this if you want to create the task with the plan in one call.
            // You can also create tasks in a separate call after the action plan is created.
            var task = CreateDailyWeightMeasurementActionPlanTask(objective.Id);

            plan.Name = PlanName;
            plan.Description = "Daily weight tracking can help you be more conscious of what you eat. ";

            plan.ImageUrl = "https://img-prod-cms-rt-microsoft-com.akamaized.net/cms/api/am/imageFileData/RW680a?ver=b227";
            plan.ThumbnailImageUrl = "https://img-prod-cms-rt-microsoft-com.akamaized.net/cms/api/am/imageFileData/RW6fN6?ver=6479";
            plan.Category = "Health";
            plan.Objectives = new Collection<Objective> { objective };
            plan.AssociatedTasks = new Collection<ActionPlanTaskV2> { task };

            return plan;
        }

        /// <summary>
        /// Creates a sample frequency based task associated with the specified objective.
        /// </summary>
        private static ActionPlanTaskV2 CreateDailyWeightMeasurementActionPlanTask(string objectiveId, Guid planId = default(Guid))
        {
            var task = new ActionPlanTaskV2
            {
                Name = "Measure your weight",
                ShortDescription = "Measure your weight daily",
                LongDescription = "Measure your weight daily",
                ImageUrl = "https://img-prod-cms-rt-microsoft-com.akamaized.net/cms/api/am/imageFileData/RW680a?ver=b227",
                ThumbnailImageUrl = "https://img-prod-cms-rt-microsoft-com.akamaized.net/cms/api/am/imageFileData/RW6fN6?ver=6479",
                TaskType = "Other",
                SignupName = "Measure your weight",
                AssociatedObjectiveIds = new Collection<string> { objectiveId },
                AssociatedPlanId = planId.ToString(), // Only needs to be set if adding as task after the plan
                TrackingPolicy = new ActionPlanTrackingPolicy
                {
                    IsAutoTrackable = true,
                    OccurrenceMetrics = new ActionPlanTaskOccurrenceMetrics
                    {
                        EvaluateTargets = false
                    },
                    TargetEvents = new Collection<ActionPlanTaskTargetEvent>
                    {
                        new ActionPlanTaskTargetEvent
                        {
                            ElementXPath = "thing/data-xml/weight",
                        }
                    }
                },
                CompletionType = "Frequency",
                Schedules = new List<ScheduleV2>
                {
                    new ScheduleV2
                    {
                        ReminderState = "Off",
                        ScheduledDays = new Collection<string> { "Everyday" }
                    }  
                },
                FrequencyTaskCompletionMetrics = new ActionPlanFrequencyTaskCompletionMetricsV2()
                {
                    OccurrenceCount = 1,
                    WindowType = "Daily"
                }
            };

            return task;
        }
    }
}<|MERGE_RESOLUTION|>--- conflicted
+++ resolved
@@ -7,10 +7,7 @@
 // THE SOFTWARE IS PROVIDED *AS IS*, WITHOUT WARRANTY OF ANY KIND, EXPRESS OR IMPLIED, INCLUDING BUT NOT LIMITED TO THE WARRANTIES OF MERCHANTABILITY, FITNESS FOR A PARTICULAR PURPOSE AND NONINFRINGEMENT. IN NO EVENT SHALL THE AUTHORS OR COPYRIGHT HOLDERS BE LIABLE FOR ANY CLAIM, DAMAGES OR OTHER LIABILITY, WHETHER IN AN ACTION OF CONTRACT, TORT OR OTHERWISE, ARISING FROM, OUT OF OR IN CONNECTION WITH THE SOFTWARE OR THE USE OR OTHER DEALINGS IN THE SOFTWARE.
 
 using System;
-<<<<<<< HEAD
-=======
 using System.Collections.Generic;
->>>>>>> a2aae74f
 using System.Collections.ObjectModel;
 using System.Threading.Tasks;
 using Microsoft.HealthVault.Client;
@@ -41,26 +38,15 @@
 
             await RemoveAllActionPlansAsync(restClient);
 
-<<<<<<< HEAD
             Guid objectiveId = Guid.NewGuid();
             await restClient.ActionPlans.CreateAsync(CreateWeightActionPlan(objectiveId));
 
-            ActionPlansResponseActionPlanInstance plans = await restClient.ActionPlans.GetAsync();
+            ActionPlansResponseActionPlanInstanceV2 plans = await restClient.ActionPlans.GetAsync();
             Assert.AreEqual(1, plans.Plans.Count);
 
-            ActionPlanInstance planInstance = plans.Plans[0];
+            ActionPlanInstanceV2 planInstance = plans.Plans[0];
             Assert.AreEqual(objectiveId.ToString(), planInstance.Objectives[0].Id);
             Assert.AreEqual(ObjectiveName, planInstance.Objectives[0].Name);
-=======
-            Guid planId = Guid.NewGuid();
-            await restClient.ActionPlans.CreateAsync(CreateWeightActionPlan(planId));
-
-            var plans = await restClient.ActionPlans.GetAsync();
-            Assert.AreEqual(1, plans.Plans.Count);
-
-            var planInstance = plans.Plans[0];
-            Assert.AreEqual(planId.ToString(), planInstance.Id);
->>>>>>> a2aae74f
             Assert.AreEqual(PlanName, planInstance.Name);
         }
 
@@ -73,11 +59,7 @@
             }
         }
 
-<<<<<<< HEAD
-        private static ActionPlan CreateWeightActionPlan(Guid objectiveId)
-=======
-        private static ActionPlanV2 CreateWeightActionPlan(Guid planId)
->>>>>>> a2aae74f
+        private static ActionPlanV2 CreateWeightActionPlan(Guid objectiveId)
         {
             var plan = new ActionPlanV2();
             var objective = new Objective
